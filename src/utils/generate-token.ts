<<<<<<< HEAD
import jwt from "jsonwebtoken";
import { IUser } from "../models/user-model";

const generateToken = (user: IUser) => {
  const token = jwt.sign(
    { id: user.id, email: user.email, role: user.role },
    process.env.JWT_SECRET as string,
    {
      expiresIn: "1d",
    }
  );
=======
import jwt from 'jsonwebtoken';

// Helper function to generate JWT token
const generateToken = (id: string): string => {
  if (!id) {
    throw new Error("User ID is required to generate a token.");
  }

  const secret = process.env.JWT_SECRET;
  if (!secret) {
    throw new Error("JWT_SECRET is not defined in the environment variables.");
  }

  // Create the JWT token with the user ID and set an expiration time
  const token = jwt.sign({ id }, secret, { expiresIn: "7d" });
>>>>>>> 2673a1fe
  return token;
};

export default generateToken;<|MERGE_RESOLUTION|>--- conflicted
+++ resolved
@@ -1,32 +1,17 @@
-<<<<<<< HEAD
 import jwt from "jsonwebtoken";
 import { IUser } from "../models/user-model";
 
 const generateToken = (user: IUser) => {
-  const token = jwt.sign(
-    { id: user.id, email: user.email, role: user.role },
-    process.env.JWT_SECRET as string,
-    {
-      expiresIn: "1d",
-    }
-  );
-=======
-import jwt from 'jsonwebtoken';
-
-// Helper function to generate JWT token
-const generateToken = (id: string): string => {
-  if (!id) {
-    throw new Error("User ID is required to generate a token.");
-  }
-
   const secret = process.env.JWT_SECRET;
   if (!secret) {
     throw new Error("JWT_SECRET is not defined in the environment variables.");
   }
 
-  // Create the JWT token with the user ID and set an expiration time
-  const token = jwt.sign({ id }, secret, { expiresIn: "7d" });
->>>>>>> 2673a1fe
+  const token = jwt.sign(
+    { id: user.id, email: user.email, role: user.role },
+    secret as string,
+    { expiresIn: "1d" }
+  );
   return token;
 };
 
